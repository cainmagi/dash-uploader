--- conflicted
+++ resolved
@@ -1,114 +1,85 @@
-import uuid
-
-import dash_uploader as du
-import dash
-from dash import html  # if dash <= 2.0.0, use: import dash_html_components as html
-from dash.dependencies import Output
-
-app = dash.Dash(__name__)
-
-UPLOAD_FOLDER_ROOT = r"C:\tmp\Uploads"
-du.configure_upload(app, UPLOAD_FOLDER_ROOT)
-
-
-def get_upload_component(id):
-    return du.Upload(
-        id=id,
-        text="Drag and Drop files here",
-        text_completed="Completed: ",
-        cancel_button=True,
-        max_file_size=1800,  # 1800 Mb
-<<<<<<< HEAD
-        # filetypes=['csv', 'zip'],
-=======
-        filetypes=["csv", "zip"],
->>>>>>> 155dd675
-        upload_id=uuid.uuid1(),  # Unique session id
-        max_files=10,
-    )
-
-
-def get_app_layout():
-
-    return html.Div(
-        [
-            html.H1("Demo"),
-            html.Div(
-                [
-                    get_upload_component(id="dash-uploader"),
-                    html.Div(id="callback-output"),
-                ],
-                style={  # wrapper div style
-                    "textAlign": "center",
-                    "width": "600px",
-                    "padding": "10px",
-                    "display": "inline-block",
-                },
-            ),
-        ],
-        style={
-            "textAlign": "center",
-        },
-    )
-
-
-# get_app_layout is a function
-# This way we can use unique session id's as upload_id's
-app.layout = get_app_layout
-
-# # 3) Create a callback
-# @du.callback(
-#     output=Output('callback-output', 'children'),
-#     id='dash-uploader',
-# )
-# def get_a_list(filenames):
-#     print(filenames)
-#     return html.Ul([html.Li(filenames)])
-
-<<<<<<< HEAD
-
-@app.callback(
-    Output("callback-output", "children"),
-    [Input("dash-uploader", "uploadedFiles")],
-    [
-        State("dash-uploader", "fileNames"),
-        State("dash-uploader", "upload_id"),
-        State("dash-uploader", "isCompleted"),
-        State("dash-uploader", "newestUploadedFileName"),
-    ],
-=======
-# 3) Create a callback
-@du.callback(
-    output=Output("callback-output", "children"),
-    id="dash-uploader",
->>>>>>> 155dd675
-)
-def callback_on_completion(n_files, filenames, upload_id, iscompleted, latest_file):
-
-    if n_files == 0:
-        return  # no files uploaded yet.
-
-    print(n_files, filenames, upload_id, iscompleted, latest_file)
-
-    out = []
-    if filenames is not None:
-        if upload_id:
-            root_folder = Path(UPLOAD_FOLDER_ROOT) / upload_id
-        else:
-            root_folder = Path(UPLOAD_FOLDER_ROOT)
-
-        for filename in filenames:
-            file = root_folder / filename
-            out.append(file)
-        return html.Ul([html.Li(str(x)) for x in out])
-
-    return html.Div("No Files Uploaded Yet!")
-
-
-if __name__ == "__main__":
-<<<<<<< HEAD
-    app.run_server(debug=True)
-=======
-    app.run_server(debug=True)
-
->>>>>>> 155dd675
+from pathlib import Path
+import uuid
+
+import dash_uploader as du
+import dash
+from dash import html  # if dash <= 2.0.0, use: import dash_html_components as html
+from dash.dependencies import Output
+
+app = dash.Dash(__name__)
+
+UPLOAD_FOLDER_ROOT = r"C:\tmp\Uploads"
+du.configure_upload(app, UPLOAD_FOLDER_ROOT)
+
+
+def get_upload_component(id):
+    return du.Upload(
+        id=id,
+        text="Drag and Drop files here",
+        text_completed="Completed: ",
+        cancel_button=True,
+        max_file_size=1800,  # 1800 Mb
+        filetypes=["csv", "zip"],
+        upload_id=uuid.uuid1(),  # Unique session id
+        max_files=10,
+    )
+
+
+def get_app_layout():
+
+    return html.Div(
+        [
+            html.H1("Demo"),
+            html.Div(
+                [
+                    get_upload_component(id="dash-uploader"),
+                    html.Div(id="callback-output"),
+                ],
+                style={  # wrapper div style
+                    "textAlign": "center",
+                    "width": "600px",
+                    "padding": "10px",
+                    "display": "inline-block",
+                },
+            ),
+        ],
+        style={
+            "textAlign": "center",
+        },
+    )
+
+
+# get_app_layout is a function
+# This way we can use unique session id's as upload_id's
+app.layout = get_app_layout
+
+
+# 3) Create a callback
+@du.callback(
+    output=Output("callback-output", "children"),
+    id="dash-uploader",
+)
+def callback_on_completion(n_files, filenames, upload_id, iscompleted, latest_file):
+
+    if n_files == 0:
+        return  # no files uploaded yet.
+
+    print(n_files, filenames, upload_id, iscompleted, latest_file)
+
+    out = []
+    if filenames is not None:
+        if upload_id:
+            root_folder = Path(UPLOAD_FOLDER_ROOT) / upload_id
+        else:
+            root_folder = Path(UPLOAD_FOLDER_ROOT)
+
+        for filename in filenames:
+            file = root_folder / filename
+            out.append(file)
+        return html.Ul([html.Li(str(x)) for x in out])
+
+    return html.Div("No Files Uploaded Yet!")
+
+
+if __name__ == "__main__":
+    app.run_server(debug=True)