# Changelog

<<<<<<< HEAD
## v.0.5.0dev (2020-10-27)
### Fixed
- WIP: Calling callback each time file is added 
### Changed
- Updated resumable.js (1.1.0 -> 1.1.2)

  

=======
## v.0.5.0 (2021-04-25)
- Added [`du.HttpRequestHandler`](./dash-uploader.md#duhttprequesthandler) which allows for custom HTTP POST and GET request handling. For example, custom validation logic is now possible! Used through `http_request_handler` parameter of [`du.configure_upload`](./dash-uploader.md#duconfigure_upload).
- **Backwards incompatible changes**: Changed the CSS classes of the component to be `dash-uploader-default`, `dash-uploader-uploading`, .. etc. instead of `resumable-default`, `resumable-uploading`. 
## v.0.4.2 (2021-02-20)

- Fixed some width related CSS issues in mobile mode. See: [#19](https://github.com/np-8/dash-uploader/issues/19)
  
>>>>>>> 639e2ca0
## v.0.4.1 (2020-10-27)
### Fixed
- max_files parameter to du.Upload did not have effect (Related [issue](https://github.com/np-8/dash-uploader/issues/12))
  
## v.0.4.0 (2020-10-27)
### Fixed
- Now dash-uploader works with `url_base_pathname` set in `app = dash.Dash(__name__, server=server, url_base_pathname='/somebase/')` . (Related [issue](https://github.com/np-8/dash-uploader/issues/15))
### Other
- Javascript updates (includes security updates)

## v.0.3.1 (2020-08-04)
### Fixed
- Importing `dash-uploader` with `dash` versions `<1.11.0` was not possible. (Related [issue](https://github.com/np-8/dash-uploader/issues/9))
### Security
- Javascript package security updates.
  
## v.0.3.0 (2020-06-06)
### Added 
- New [`@du.callback`](dash-uploader.md#ducallback) decorator for simple callback creation.   
- Experimental `max_files` parameter for `du.Upload`.
- Support for proxies; i.e. If app is running on `http://server.com/myapp`, and dash application is configured using `requests_pathname_prefix=myapp`, this is handled automatically by the Upload component. Fixes [#3](https://github.com/np-8/dash-uploader/issues/3).
### Fixed
- Uploading file with same name multiple times is now possible.
## v.0.2.4 (2020-06-05)
### Added
- Possibility to determine the uploader component API endpoint using the `upload_api` argument of the `configure_upload` function. 
  
## v.0.2.0 (2020-05-25)
### Added
- Upload folder for each file defined with a upload id (`upload_id`), which may be defined by the user.
### Fixed
- Uploading file with similar name now overwrites the old file (previously, file chunks were uploaded, but never merged.)
- Removed potential cause of infinite wait
  
## v.0.1.2 (2020-05-22)
### Added
- Progressbar
### Changed
- Loosened `dash` requirements;  `dash~=0.11.0` -> `dash>=1.1.0`.
- `activeStyle` replaced with `uploadingStyle`.
  
  
## v.0.1.1 (2020-05-18)
### Fixed
- Callback will now fired even multiple files are uploaded in a row. (Related [Issue](https://github.com/np-8/dash-uploader/issues/1))
  
## v.0.1.0 (2020-04-06)
- Initial release based on the [dash-resume-upload](https://github.com/westonkjones/dash-uploader) (0.0.4).

### Changed
- Restarted project basing on the [dash-component-boilerplate](https://github.com/plotly/dash-component-boilerplate)
- Hiding "Pause" and "Cancel" buttons when not uploading
### Added
- Clean, documented python interface for `Upload`<|MERGE_RESOLUTION|>--- conflicted
+++ resolved
@@ -1,74 +1,71 @@
-# Changelog
-
-<<<<<<< HEAD
-## v.0.5.0dev (2020-10-27)
-### Fixed
-- WIP: Calling callback each time file is added 
-### Changed
-- Updated resumable.js (1.1.0 -> 1.1.2)
-
-  
-
-=======
-## v.0.5.0 (2021-04-25)
-- Added [`du.HttpRequestHandler`](./dash-uploader.md#duhttprequesthandler) which allows for custom HTTP POST and GET request handling. For example, custom validation logic is now possible! Used through `http_request_handler` parameter of [`du.configure_upload`](./dash-uploader.md#duconfigure_upload).
-- **Backwards incompatible changes**: Changed the CSS classes of the component to be `dash-uploader-default`, `dash-uploader-uploading`, .. etc. instead of `resumable-default`, `resumable-uploading`. 
-## v.0.4.2 (2021-02-20)
-
-- Fixed some width related CSS issues in mobile mode. See: [#19](https://github.com/np-8/dash-uploader/issues/19)
-  
->>>>>>> 639e2ca0
-## v.0.4.1 (2020-10-27)
-### Fixed
-- max_files parameter to du.Upload did not have effect (Related [issue](https://github.com/np-8/dash-uploader/issues/12))
-  
-## v.0.4.0 (2020-10-27)
-### Fixed
-- Now dash-uploader works with `url_base_pathname` set in `app = dash.Dash(__name__, server=server, url_base_pathname='/somebase/')` . (Related [issue](https://github.com/np-8/dash-uploader/issues/15))
-### Other
-- Javascript updates (includes security updates)
-
-## v.0.3.1 (2020-08-04)
-### Fixed
-- Importing `dash-uploader` with `dash` versions `<1.11.0` was not possible. (Related [issue](https://github.com/np-8/dash-uploader/issues/9))
-### Security
-- Javascript package security updates.
-  
-## v.0.3.0 (2020-06-06)
-### Added 
-- New [`@du.callback`](dash-uploader.md#ducallback) decorator for simple callback creation.   
-- Experimental `max_files` parameter for `du.Upload`.
-- Support for proxies; i.e. If app is running on `http://server.com/myapp`, and dash application is configured using `requests_pathname_prefix=myapp`, this is handled automatically by the Upload component. Fixes [#3](https://github.com/np-8/dash-uploader/issues/3).
-### Fixed
-- Uploading file with same name multiple times is now possible.
-## v.0.2.4 (2020-06-05)
-### Added
-- Possibility to determine the uploader component API endpoint using the `upload_api` argument of the `configure_upload` function. 
-  
-## v.0.2.0 (2020-05-25)
-### Added
-- Upload folder for each file defined with a upload id (`upload_id`), which may be defined by the user.
-### Fixed
-- Uploading file with similar name now overwrites the old file (previously, file chunks were uploaded, but never merged.)
-- Removed potential cause of infinite wait
-  
-## v.0.1.2 (2020-05-22)
-### Added
-- Progressbar
-### Changed
-- Loosened `dash` requirements;  `dash~=0.11.0` -> `dash>=1.1.0`.
-- `activeStyle` replaced with `uploadingStyle`.
-  
-  
-## v.0.1.1 (2020-05-18)
-### Fixed
-- Callback will now fired even multiple files are uploaded in a row. (Related [Issue](https://github.com/np-8/dash-uploader/issues/1))
-  
-## v.0.1.0 (2020-04-06)
-- Initial release based on the [dash-resume-upload](https://github.com/westonkjones/dash-uploader) (0.0.4).
-
-### Changed
-- Restarted project basing on the [dash-component-boilerplate](https://github.com/plotly/dash-component-boilerplate)
-- Hiding "Pause" and "Cancel" buttons when not uploading
-### Added
+# Changelog
+
+## Unpublished (2020-10-27)
+### Fixed
+- WIP: Calling callback each time file is added 
+### Changed
+- Updated resumable.js (1.1.0 -> 1.1.2)
+
+  
+
+## v.0.5.0 (2021-04-25)
+- Added [`du.HttpRequestHandler`](./dash-uploader.md#duhttprequesthandler) which allows for custom HTTP POST and GET request handling. For example, custom validation logic is now possible! Used through `http_request_handler` parameter of [`du.configure_upload`](./dash-uploader.md#duconfigure_upload).
+- **Backwards incompatible changes**: Changed the CSS classes of the component to be `dash-uploader-default`, `dash-uploader-uploading`, .. etc. instead of `resumable-default`, `resumable-uploading`. 
+## v.0.4.2 (2021-02-20)
+
+- Fixed some width related CSS issues in mobile mode. See: [#19](https://github.com/np-8/dash-uploader/issues/19)
+  
+## v.0.4.1 (2020-10-27)
+### Fixed
+- max_files parameter to du.Upload did not have effect (Related [issue](https://github.com/np-8/dash-uploader/issues/12))
+  
+## v.0.4.0 (2020-10-27)
+### Fixed
+- Now dash-uploader works with `url_base_pathname` set in `app = dash.Dash(__name__, server=server, url_base_pathname='/somebase/')` . (Related [issue](https://github.com/np-8/dash-uploader/issues/15))
+### Other
+- Javascript updates (includes security updates)
+
+## v.0.3.1 (2020-08-04)
+### Fixed
+- Importing `dash-uploader` with `dash` versions `<1.11.0` was not possible. (Related [issue](https://github.com/np-8/dash-uploader/issues/9))
+### Security
+- Javascript package security updates.
+  
+## v.0.3.0 (2020-06-06)
+### Added 
+- New [`@du.callback`](dash-uploader.md#ducallback) decorator for simple callback creation.   
+- Experimental `max_files` parameter for `du.Upload`.
+- Support for proxies; i.e. If app is running on `http://server.com/myapp`, and dash application is configured using `requests_pathname_prefix=myapp`, this is handled automatically by the Upload component. Fixes [#3](https://github.com/np-8/dash-uploader/issues/3).
+### Fixed
+- Uploading file with same name multiple times is now possible.
+## v.0.2.4 (2020-06-05)
+### Added
+- Possibility to determine the uploader component API endpoint using the `upload_api` argument of the `configure_upload` function. 
+  
+## v.0.2.0 (2020-05-25)
+### Added
+- Upload folder for each file defined with a upload id (`upload_id`), which may be defined by the user.
+### Fixed
+- Uploading file with similar name now overwrites the old file (previously, file chunks were uploaded, but never merged.)
+- Removed potential cause of infinite wait
+  
+## v.0.1.2 (2020-05-22)
+### Added
+- Progressbar
+### Changed
+- Loosened `dash` requirements;  `dash~=0.11.0` -> `dash>=1.1.0`.
+- `activeStyle` replaced with `uploadingStyle`.
+  
+  
+## v.0.1.1 (2020-05-18)
+### Fixed
+- Callback will now fired even multiple files are uploaded in a row. (Related [Issue](https://github.com/np-8/dash-uploader/issues/1))
+  
+## v.0.1.0 (2020-04-06)
+- Initial release based on the [dash-resume-upload](https://github.com/westonkjones/dash-uploader) (0.0.4).
+
+### Changed
+- Restarted project basing on the [dash-component-boilerplate](https://github.com/plotly/dash-component-boilerplate)
+- Hiding "Pause" and "Cancel" buttons when not uploading
+### Added
 - Clean, documented python interface for `Upload`