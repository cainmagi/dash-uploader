--- conflicted
+++ resolved
@@ -1,149 +1,143 @@
-from packaging import version
-from pathlib import Path
-
-from dash import __version__ as dashversion
-from dash.dependencies import Input, State
-
-import dash_uploader.settings as settings
-
-
-<<<<<<< HEAD
-def query_app_and_root(component_id):
-    """Query the app and the root folder by the given component id.
-    This is a private method, and should not be exposed to users.
-    """
-    app_idx = settings.user_configs_query.get(component_id, None)
-    if app_idx is None:
-        app_idx = settings.user_configs_default
-    app_item = settings.user_configs[app_idx]
-    if not app_item["is_dash"]:
-        raise TypeError("The du.configure_upload must be called with a dash.Dash instance before the @du.callback can be used! Please, configure the dash-uploader.")
-    app = app_item["app"]
-    upload_folder_root = app_item["upload_folder_root"]
-    return app, upload_folder_root
-
-
-def create_dash_callback(callback, app_root_folder):  # pylint: disable=redefined-outer-name
-    """Wrap the dash callback with the upload_folder_root.
-=======
-def compare_dash_version(req_version="1.12"):
-    """Compare the version of dash.
-    Will return True if current dash version is greater than
-    the argument "req_version".
-    This is a private method, and should not be exposed to users.
-    """
-    cur_version = version.parse(dashversion)
-    if isinstance(cur_version, version.LegacyVersion):
-        return False
-    return cur_version >= version.parse(req_version)
-
-
-def create_dash_callback(callback, settings):  # pylint: disable=redefined-outer-name
-    """Wrap the dash callback with the du.settings.
->>>>>>> 4b2b04ef
-    This function could be used as a wrapper. It will add the
-    configurations of dash-uploader to the callback.
-    This is a private method, and should not be exposed to users.
-    """
-
-    def wrapper(iscompleted, filenames, upload_id):
-        if not iscompleted:
-            return
-
-        out = []
-        if filenames is not None:
-            if upload_id:
-                root_folder = Path(app_root_folder) / upload_id
-            else:
-                root_folder = Path(app_root_folder)
-
-            for filename in filenames:
-                file = root_folder / filename
-                out.append(str(file))
-
-        return callback(out)
-
-    return wrapper
-
-
-def callback(
-    output,
-    id="dash-uploader",
-    prevent_initial_call=False,
-):
-    """
-    Add a callback to dash application.
-    This callback fires when upload is completed.
-    Note: Must be called after du.configure_upload!
-
-    Parameters
-    ----------
-    output: dash Ouput
-        The output dash component
-    id: str
-        The id of the du.Upload component.
-    prevent_initial_call: bool
-        The optional argument `prevent_initial_call`
-        is supported since dash v1.12.0. When set
-        True, it will cause the callback not to fire
-        when its outputs are first added to the page.
-        Defaults to `False` unless
-        `prevent_initial_callbacks = True` at the
-        app level.
-        Compatibility:
-        Only works for dash>=1.12.0. If the current
-        dash is a pre-release version or an earlier
-        version, this option would be ignored.
-
-    Example
-    -------
-    @du.callback(
-       output=Output('callback-output', 'children'),
-       id='dash-uploader',
-    )
-    def get_a_list(filenames):
-        return html.Ul([html.Li(filenames)])
-    """
-    app, upload_folder_root = query_app_and_root(id)
-
-    def add_callback(function):
-        """
-        Parameters
-        ---------
-        function: callable
-            Function that receivers one argument,
-            filenames and returns one argument,
-            a dash component. The filenames is either
-            None or list of str containing the uploaded
-            file(s).
-        output: dash.dependencies.Output
-            The dash output. For example:
-            Output('callback-output', 'children')
-
-        """
-        dash_callback = create_dash_callback(
-            function,
-            upload_folder_root,
-        )
-
-<<<<<<< HEAD
-        dash_callback = app.callback(
-=======
-        if not hasattr(settings, "app"):
-            raise Exception(
-                "The du.configure_upload must be called before the @du.callback can be used! Please, configure the dash-uploader."
-            )
-
-        kwargs = dict()
-        if compare_dash_version("1.12"):
-            kwargs["prevent_initial_call"] = prevent_initial_call
-        dash_callback = settings.app.callback(
->>>>>>> 4b2b04ef
-            output,
-            [Input(id, "isCompleted")],
-            [State(id, "fileNames"), State(id, "upload_id")],
-            **kwargs
-        )(dash_callback)
-        return function
-
-    return add_callback
+from packaging import version
+from pathlib import Path
+
+from dash import __version__ as dashversion
+from dash.dependencies import Input, State
+
+import dash_uploader.settings as settings
+
+
+def query_app_and_root(component_id):
+    """Query the app and the root folder by the given component id.
+    This is a private method, and should not be exposed to users.
+    """
+    app_idx = settings.user_configs_query.get(component_id, None)
+    if app_idx is None:
+        app_idx = settings.user_configs_default
+    app_item = settings.user_configs[app_idx]
+    if not app_item["is_dash"]:
+        raise TypeError("The du.configure_upload must be called with a dash.Dash instance before the @du.callback can be used! Please, configure the dash-uploader.")
+    app = app_item["app"]
+    upload_folder_root = app_item["upload_folder_root"]
+    return app, upload_folder_root
+
+
+def create_dash_callback(callback, app_root_folder):  # pylint: disable=redefined-outer-name
+    """Wrap the dash callback with the upload_folder_root.
+def compare_dash_version(req_version="1.12"):
+    """Compare the version of dash.
+    Will return True if current dash version is greater than
+    the argument "req_version".
+    This is a private method, and should not be exposed to users.
+    """
+    cur_version = version.parse(dashversion)
+    if isinstance(cur_version, version.LegacyVersion):
+        return False
+    return cur_version >= version.parse(req_version)
+
+
+def create_dash_callback(callback, settings):  # pylint: disable=redefined-outer-name
+    """Wrap the dash callback with the du.settings.
+    This function could be used as a wrapper. It will add the
+    configurations of dash-uploader to the callback.
+    This is a private method, and should not be exposed to users.
+    """
+
+    def wrapper(iscompleted, filenames, upload_id):
+        if not iscompleted:
+            return
+
+        out = []
+        if filenames is not None:
+            if upload_id:
+                root_folder = Path(app_root_folder) / upload_id
+            else:
+                root_folder = Path(app_root_folder)
+
+            for filename in filenames:
+                file = root_folder / filename
+                out.append(str(file))
+
+        return callback(out)
+
+    return wrapper
+
+
+def callback(
+    output,
+    id="dash-uploader",
+    prevent_initial_call=False,
+):
+    """
+    Add a callback to dash application.
+    This callback fires when upload is completed.
+    Note: Must be called after du.configure_upload!
+
+    Parameters
+    ----------
+    output: dash Ouput
+        The output dash component
+    id: str
+        The id of the du.Upload component.
+    prevent_initial_call: bool
+        The optional argument `prevent_initial_call`
+        is supported since dash v1.12.0. When set
+        True, it will cause the callback not to fire
+        when its outputs are first added to the page.
+        Defaults to `False` unless
+        `prevent_initial_callbacks = True` at the
+        app level.
+        Compatibility:
+        Only works for dash>=1.12.0. If the current
+        dash is a pre-release version or an earlier
+        version, this option would be ignored.
+
+    Example
+    -------
+    @du.callback(
+       output=Output('callback-output', 'children'),
+       id='dash-uploader',
+    )
+    def get_a_list(filenames):
+        return html.Ul([html.Li(filenames)])
+    """
+    app, upload_folder_root = query_app_and_root(id)
+
+    def add_callback(function):
+        """
+        Parameters
+        ---------
+        function: callable
+            Function that receivers one argument,
+            filenames and returns one argument,
+            a dash component. The filenames is either
+            None or list of str containing the uploaded
+            file(s).
+        output: dash.dependencies.Output
+            The dash output. For example:
+            Output('callback-output', 'children')
+
+        """
+        dash_callback = create_dash_callback(
+            function,
+            upload_folder_root,
+        )
+
+        dash_callback = app.callback(
+        if not hasattr(settings, "app"):
+            raise Exception(
+                "The du.configure_upload must be called before the @du.callback can be used! Please, configure the dash-uploader."
+            )
+
+        kwargs = dict()
+        if compare_dash_version("1.12"):
+            kwargs["prevent_initial_call"] = prevent_initial_call
+        dash_callback = settings.app.callback(
+            output,
+            [Input(id, "isCompleted")],
+            [State(id, "fileNames"), State(id, "upload_id")],
+            **kwargs
+        )(dash_callback)
+        return function
+
+    return add_callback