{
  "name": "dash_uploader",
  "version": "0.5.0",
  "description": "Upload large files using resumable.js",
  "repository": {
    "type": "git",
    "url": "git://github.com/np-8/dash-uploader.git"
  },
  "bugs": {
    "url": "https://github.com/np-8/dash-uploader/issues"
  },
  "homepage": "https://github.com/np-8/dash-uploader",
  "main": "build/index.js",
  "scripts": {
    "start": "webpack-serve --config ./webpack.serve.config.js --open --host 127.0.0.1",
    "validate-init": "python _validate_init.py",
    "prepublishOnly": "npm run validate-init",
    "build:js": "webpack --mode production",
    "build:py": "dash-generate-components ./src/lib/components dash_uploader -p package-info.json ",
    "build:py-activated": "(. venv/bin/activate || venv\\scripts\\activate && npm run build:py)",
    "build": "npm run build:js && npm run build:py && python ./devscripts/post_build.py",
    "build:activated": "npm run build:js && npm run build:py-activated"
  },
  "author": "Niko Pasanen <niko@pasanen.me>",
  "license": "MIT",
  "dependencies": {
<<<<<<< HEAD
    "ramda": "^0.26.1",
    "resumablejs": "github:23/resumable.js#master"
=======
    "ramda": "^0.27.1",
    "resumablejs": "^1.1.0"
>>>>>>> 639e2ca0
  },
  "devDependencies": {
    "@babel/core": "^7.13.14",
    "@babel/plugin-proposal-class-properties": "^7.13.0",
    "@babel/plugin-proposal-object-rest-spread": "^7.13.8",
    "@babel/preset-env": "^7.13.12",
    "@babel/preset-react": "^7.13.13",
    "babel-eslint": "^10.0.2",
    "babel-loader": "^8.2.2",
    "copyfiles": "^2.4.1",
    "css-loader": "^5.2.0",
    "eslint": "^7.23.0",
    "eslint-config-prettier": "^8.1.0",
    "eslint-plugin-import": "^2.22.1",
    "eslint-plugin-react": "^7.23.1",
    "npm": "^7.7.6",
    "prop-types": "^15.7.2",
    "react": "^17.0.2",
    "react-docgen": "^5.3.1",
    "react-dom": "^17.0.2",
    "style-loader": "^2.0.0",
    "styled-jsx": "^3.4.4",
    "webpack": "5.29.0",
    "webpack-cli": "4.6.0",
    "webpack-serve": "4.0.0"
  },
  "engines": {
    "node": ">=8.11.0",
    "npm": ">=6.1.0"
  }
}
<|MERGE_RESOLUTION|>--- conflicted
+++ resolved
@@ -1,64 +1,59 @@
-{
-  "name": "dash_uploader",
-  "version": "0.5.0",
-  "description": "Upload large files using resumable.js",
-  "repository": {
-    "type": "git",
-    "url": "git://github.com/np-8/dash-uploader.git"
-  },
-  "bugs": {
-    "url": "https://github.com/np-8/dash-uploader/issues"
-  },
-  "homepage": "https://github.com/np-8/dash-uploader",
-  "main": "build/index.js",
-  "scripts": {
-    "start": "webpack-serve --config ./webpack.serve.config.js --open --host 127.0.0.1",
-    "validate-init": "python _validate_init.py",
-    "prepublishOnly": "npm run validate-init",
-    "build:js": "webpack --mode production",
-    "build:py": "dash-generate-components ./src/lib/components dash_uploader -p package-info.json ",
-    "build:py-activated": "(. venv/bin/activate || venv\\scripts\\activate && npm run build:py)",
-    "build": "npm run build:js && npm run build:py && python ./devscripts/post_build.py",
-    "build:activated": "npm run build:js && npm run build:py-activated"
-  },
-  "author": "Niko Pasanen <niko@pasanen.me>",
-  "license": "MIT",
-  "dependencies": {
-<<<<<<< HEAD
-    "ramda": "^0.26.1",
-    "resumablejs": "github:23/resumable.js#master"
-=======
-    "ramda": "^0.27.1",
-    "resumablejs": "^1.1.0"
->>>>>>> 639e2ca0
-  },
-  "devDependencies": {
-    "@babel/core": "^7.13.14",
-    "@babel/plugin-proposal-class-properties": "^7.13.0",
-    "@babel/plugin-proposal-object-rest-spread": "^7.13.8",
-    "@babel/preset-env": "^7.13.12",
-    "@babel/preset-react": "^7.13.13",
-    "babel-eslint": "^10.0.2",
-    "babel-loader": "^8.2.2",
-    "copyfiles": "^2.4.1",
-    "css-loader": "^5.2.0",
-    "eslint": "^7.23.0",
-    "eslint-config-prettier": "^8.1.0",
-    "eslint-plugin-import": "^2.22.1",
-    "eslint-plugin-react": "^7.23.1",
-    "npm": "^7.7.6",
-    "prop-types": "^15.7.2",
-    "react": "^17.0.2",
-    "react-docgen": "^5.3.1",
-    "react-dom": "^17.0.2",
-    "style-loader": "^2.0.0",
-    "styled-jsx": "^3.4.4",
-    "webpack": "5.29.0",
-    "webpack-cli": "4.6.0",
-    "webpack-serve": "4.0.0"
-  },
-  "engines": {
-    "node": ">=8.11.0",
-    "npm": ">=6.1.0"
-  }
-}
+{
+  "name": "dash_uploader",
+  "version": "0.5.0",
+  "description": "Upload large files using resumable.js",
+  "repository": {
+    "type": "git",
+    "url": "git://github.com/np-8/dash-uploader.git"
+  },
+  "bugs": {
+    "url": "https://github.com/np-8/dash-uploader/issues"
+  },
+  "homepage": "https://github.com/np-8/dash-uploader",
+  "main": "build/index.js",
+  "scripts": {
+    "start": "webpack-serve --config ./webpack.serve.config.js --open --host 127.0.0.1",
+    "validate-init": "python _validate_init.py",
+    "prepublishOnly": "npm run validate-init",
+    "build:js": "webpack --mode production",
+    "build:py": "dash-generate-components ./src/lib/components dash_uploader -p package-info.json ",
+    "build:py-activated": "(. venv/bin/activate || venv\\scripts\\activate && npm run build:py)",
+    "build": "npm run build:js && npm run build:py && python ./devscripts/post_build.py",
+    "build:activated": "npm run build:js && npm run build:py-activated"
+  },
+  "author": "Niko Pasanen <niko@pasanen.me>",
+  "license": "MIT",
+  "dependencies": {
+    "resumablejs": "github:23/resumable.js#master",
+    "ramda": "^0.27.1"
+  },
+  "devDependencies": {
+    "@babel/core": "^7.13.14",
+    "@babel/plugin-proposal-class-properties": "^7.13.0",
+    "@babel/plugin-proposal-object-rest-spread": "^7.13.8",
+    "@babel/preset-env": "^7.13.12",
+    "@babel/preset-react": "^7.13.13",
+    "babel-eslint": "^10.0.2",
+    "babel-loader": "^8.2.2",
+    "copyfiles": "^2.4.1",
+    "css-loader": "^5.2.0",
+    "eslint": "^7.23.0",
+    "eslint-config-prettier": "^8.1.0",
+    "eslint-plugin-import": "^2.22.1",
+    "eslint-plugin-react": "^7.23.1",
+    "npm": "^7.7.6",
+    "prop-types": "^15.7.2",
+    "react": "^17.0.2",
+    "react-docgen": "^5.3.1",
+    "react-dom": "^17.0.2",
+    "style-loader": "^2.0.0",
+    "styled-jsx": "^3.4.4",
+    "webpack": "5.29.0",
+    "webpack-cli": "4.6.0",
+    "webpack-serve": "4.0.0"
+  },
+  "engines": {
+    "node": ">=8.11.0",
+    "npm": ">=6.1.0"
+  }
+}