{
  "name": "dash_uploader",
  "version": "0.6.0",
  "description": "Upload large files using resumable.js",
  "repository": {
    "type": "git",
    "url": "git://github.com/np-8/dash-uploader.git"
  },
  "bugs": {
    "url": "https://github.com/np-8/dash-uploader/issues"
  },
  "homepage": "https://github.com/np-8/dash-uploader",
  "main": "build/index.js",
  "scripts": {
    "validate-init": "python _validate_init.py",
    "prepublishOnly": "npm run validate-init",
    "build:js": "webpack --mode production",
    "build:py": "dash-generate-components ./src/lib/components dash_uploader -p package-info.json ",
    "build:py-activated": "(. venv/bin/activate || venv\\scripts\\activate && npm run build:py)",
    "build": "npm run build:js && npm run build:py && python ./devscripts/post_build.py",
    "build:activated": "npm run build:js && npm run build:py-activated"
  },
  "author": "Niko Pasanen <niko@pasanen.me>",
  "license": "MIT",
  "dependencies": {
<<<<<<< HEAD
    "@flowjs/flow.js": "^2.14.1",
=======
    "lodash": ">=4.17.21",
>>>>>>> 155dd675
    "ramda": "^0.27.1",
    "resumablejs": "github:23/resumable.js#master"
  },
  "devDependencies": {
    "@babel/core": "^7.16.0",
    "@babel/eslint-parser": "^7.16.3",
    "@babel/plugin-proposal-class-properties": "^7.16.0",
    "@babel/plugin-proposal-object-rest-spread": "^7.16.0",
    "@babel/preset-env": "^7.16.4",
    "@babel/preset-react": "^7.16.0",
    "babel-loader": "^8.2.3",
    "copyfiles": "^2.4.1",
    "css-loader": "^6.5.1",
    "eslint": "^8.4.0",
    "eslint-config-prettier": "^8.3.0",
    "eslint-plugin-import": "^2.25.3",
    "eslint-plugin-react": "^7.27.1",
    "npm": "^8.3.0",
    "prop-types": "^15.7.2",
    "react": "^17.0.2",
    "react-docgen": "^5.4.0",
    "react-dom": "^17.0.2",
    "style-loader": "^3.3.1",
    "styled-jsx": "^4.0.1",
    "webpack": "^5.65.0",
    "webpack-cli": "^4.9.1"
  },
  "engines": {
    "node": ">=16.13.0",
    "npm": ">=8.1.4"
  }
}
<|MERGE_RESOLUTION|>--- conflicted
+++ resolved
@@ -1,62 +1,58 @@
-{
-  "name": "dash_uploader",
-  "version": "0.6.0",
-  "description": "Upload large files using resumable.js",
-  "repository": {
-    "type": "git",
-    "url": "git://github.com/np-8/dash-uploader.git"
-  },
-  "bugs": {
-    "url": "https://github.com/np-8/dash-uploader/issues"
-  },
-  "homepage": "https://github.com/np-8/dash-uploader",
-  "main": "build/index.js",
-  "scripts": {
-    "validate-init": "python _validate_init.py",
-    "prepublishOnly": "npm run validate-init",
-    "build:js": "webpack --mode production",
-    "build:py": "dash-generate-components ./src/lib/components dash_uploader -p package-info.json ",
-    "build:py-activated": "(. venv/bin/activate || venv\\scripts\\activate && npm run build:py)",
-    "build": "npm run build:js && npm run build:py && python ./devscripts/post_build.py",
-    "build:activated": "npm run build:js && npm run build:py-activated"
-  },
-  "author": "Niko Pasanen <niko@pasanen.me>",
-  "license": "MIT",
-  "dependencies": {
-<<<<<<< HEAD
-    "@flowjs/flow.js": "^2.14.1",
-=======
-    "lodash": ">=4.17.21",
->>>>>>> 155dd675
-    "ramda": "^0.27.1",
-    "resumablejs": "github:23/resumable.js#master"
-  },
-  "devDependencies": {
-    "@babel/core": "^7.16.0",
-    "@babel/eslint-parser": "^7.16.3",
-    "@babel/plugin-proposal-class-properties": "^7.16.0",
-    "@babel/plugin-proposal-object-rest-spread": "^7.16.0",
-    "@babel/preset-env": "^7.16.4",
-    "@babel/preset-react": "^7.16.0",
-    "babel-loader": "^8.2.3",
-    "copyfiles": "^2.4.1",
-    "css-loader": "^6.5.1",
-    "eslint": "^8.4.0",
-    "eslint-config-prettier": "^8.3.0",
-    "eslint-plugin-import": "^2.25.3",
-    "eslint-plugin-react": "^7.27.1",
-    "npm": "^8.3.0",
-    "prop-types": "^15.7.2",
-    "react": "^17.0.2",
-    "react-docgen": "^5.4.0",
-    "react-dom": "^17.0.2",
-    "style-loader": "^3.3.1",
-    "styled-jsx": "^4.0.1",
-    "webpack": "^5.65.0",
-    "webpack-cli": "^4.9.1"
-  },
-  "engines": {
-    "node": ">=16.13.0",
-    "npm": ">=8.1.4"
-  }
-}
+{
+  "name": "dash_uploader",
+  "version": "0.6.0",
+  "description": "Upload large files using resumable.js",
+  "repository": {
+    "type": "git",
+    "url": "git://github.com/np-8/dash-uploader.git"
+  },
+  "bugs": {
+    "url": "https://github.com/np-8/dash-uploader/issues"
+  },
+  "homepage": "https://github.com/np-8/dash-uploader",
+  "main": "build/index.js",
+  "scripts": {
+    "validate-init": "python _validate_init.py",
+    "prepublishOnly": "npm run validate-init",
+    "build:js": "webpack --mode production",
+    "build:py": "dash-generate-components ./src/lib/components dash_uploader -p package-info.json ",
+    "build:py-activated": "(. venv/bin/activate || venv\\scripts\\activate && npm run build:py)",
+    "build": "npm run build:js && npm run build:py && python ./devscripts/post_build.py",
+    "build:activated": "npm run build:js && npm run build:py-activated"
+  },
+  "author": "Niko Pasanen <niko@pasanen.me>",
+  "license": "MIT",
+  "dependencies": {
+    "@flowjs/flow.js": "^2.14.1",
+    "lodash": ">=4.17.21",
+    "ramda": "^0.27.1"
+  },
+  "devDependencies": {
+    "@babel/core": "^7.16.0",
+    "@babel/eslint-parser": "^7.16.3",
+    "@babel/plugin-proposal-class-properties": "^7.16.0",
+    "@babel/plugin-proposal-object-rest-spread": "^7.16.0",
+    "@babel/preset-env": "^7.16.4",
+    "@babel/preset-react": "^7.16.0",
+    "babel-loader": "^8.2.3",
+    "copyfiles": "^2.4.1",
+    "css-loader": "^6.5.1",
+    "eslint": "^8.4.0",
+    "eslint-config-prettier": "^8.3.0",
+    "eslint-plugin-import": "^2.25.3",
+    "eslint-plugin-react": "^7.27.1",
+    "npm": "^8.3.0",
+    "prop-types": "^15.7.2",
+    "react": "^17.0.2",
+    "react-docgen": "^5.4.0",
+    "react-dom": "^17.0.2",
+    "style-loader": "^3.3.1",
+    "styled-jsx": "^4.0.1",
+    "webpack": "^5.65.0",
+    "webpack-cli": "^4.9.1"
+  },
+  "engines": {
+    "node": ">=16.13.0",
+    "npm": ">=8.1.4"
+  }
+}